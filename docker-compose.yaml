--- conflicted
+++ resolved
@@ -9,11 +9,7 @@
       - hasuragres_network
     depends_on:
       - graphql-engine
-<<<<<<< HEAD
       - postgres
-=======
-
->>>>>>> 72a86397
   postgres:
     image: postgres:alpine
     restart: always
